import copy
import uuid
from collections import defaultdict
from dataclasses import dataclass
from typing import Any, ClassVar
from typing_extensions import Self

import numpy as np
import xarray as xr

import bumps  # pyright: ignore
import bumps.fitproblem  # pyright: ignore
import bumps.fitters  # pyright: ignore
import bumps.names  # pyright: ignore
import bumps.bounds  # pyright: ignore
import sasmodels  # pyright: ignore
import sasmodels.bumps_model  # pyright: ignore
import sasmodels.core  # pyright: ignore
import sasmodels.data  # pyright: ignore[ruleName]

from AFL.double_agent.PipelineOp import PipelineOp
from AFL.double_agent.util import listify
from AFL.automation.APIServer.Client import Client

@dataclass
class FitParameter:
    """Represents a parameter to be fitted in a SAS model."""
    value: float
    bounds: tuple[float, float] | None = None
    fixed: bool = False
    error: float | None = None


class SASModel:
    """A wrapper class for sasmodels and bumps fitting.
    
    This class provides an interface to the sasmodels library for small-angle scattering
    model fitting using the bumps optimization framework.
    
    Attributes
    ----------
    name : str
        Identifier for this model instance
    sasmodel : str
        Name of the sasmodel to use (e.g., "sphere", "cylinder", "power_law")
    data : sasmodels.data.Data1D
        The experimental data to fit
    parameters : dict[str, FitParameter]
        Dictionary of parameters for the model with their initial values and constraints
    """

    def __init__(
        self,
        name: str,
        data: sasmodels.data.Data1D,
        sasmodel: str,
        parameters: dict[str, dict[str, Any]],
    ) -> None:
        """Initialize a SAS model for fitting.
        
        Parameters
        ----------
        name : str
            Identifier for this model instance
        data : sasmodels.data.Data1D
            The experimental data to fit
        sasmodel : str
            Name of the sasmodel to use (e.g., "sphere", "cylinder", "power_law")
        parameters : dict[str, dict[str, Any]]
            Dictionary of parameters for the model with their initial values and constraints.
            Each parameter should have a "value" key and optionally a "bounds" key.
        """
        self.name = name
        self.data = data
        self.sasmodel: str = sasmodel
        self.kernel = sasmodels.core.load_model(model_name=sasmodel) #pyright: ignore
        self.init_params = copy.deepcopy(x=parameters)
        
        # Results storage
        self.results = None
        self.model_I = None
        self.model_q = None
        self.fit_params = None
        self.model_cov = None

        # Initialize the bumps model
        self._initialize_model()

    def _initialize_model(self) -> None:
        """Set up the bumps model with initial parameter values and constraints."""
        self.model = sasmodels.bumps_model.Model(self.kernel)
        
        # Set parameter values and bounds
        for key, param_dict in self.init_params.items():
            self.model.parameters()[key].value = param_dict["value"]
            
            if param_dict.get("bounds") is not None:
                self.model.parameters()[key].fixed = False
                self.model.parameters()[key].bounds = bumps.bounds.Bounded(
                    *param_dict["bounds"]
                )
            else:
                self.model.parameters()[key].fixed = True

        # Create the experiment and fit problem
        self.experiment = sasmodels.bumps_model.Experiment(data=self.data, model=self.model)
        self.problem = bumps.fitproblem.FitProblem(self.experiment)

    def copy(self) -> Self:
        """Create a deep copy of this model instance."""
        return copy.deepcopy(self)

    def residuals(self) -> np.ndarray[Any, np.dtype[Any]]:
        """Get the residuals between the model and the data."""
        return self.problem.residuals()

    def __call__(self, params: dict[str, float] | None = None) -> np.ndarray[Any, np.dtype[Any]]:
        """Calculate the model intensity with the current or specified parameters.
        
        Parameters
        ----------
        params : dict[str, float] | None
            Dictionary of parameter names and values to use for the calculation.
            If None, uses the current parameter values.
            
        Returns
        -------
        np.ndarray
            The calculated model intensity
        """
        if params is not None:
            for param_name, param_value in params.items():
                self.model.parameters()[param_name].value = param_value
            self.experiment.update()
            
        return self.experiment.theory()

    def fit(self, fit_method: dict[str, Any] | None = None) -> Any:
        """Fit the model to the data.
        
        Parameters
        ----------
        fit_method : dict[str, Any] | None
            Dictionary of fitting parameters to pass to bumps.fitters.fit.
            If None, uses default Levenberg-Marquardt parameters.
            
        Returns
        -------
        Any
            The fitting results object from bumps
        """
        # Default fitting method if none provided
        if fit_method is None:
            fit_method = {
                "method": "lm",
                "steps": 1000,
                "ftol": 1.5e-6,
                "xtol": 1.5e-6,
                "verbose": False,
            }
        
        # Try to fit with provided method, fall back to defaults if it fails
        try:
            self.results = bumps.fitters.fit(self.problem, **fit_method)
        except Exception as e:
            print(f"Warning: Fitting failed with provided method: {e}")
            print("Falling back to default Levenberg-Marquardt method")
            self.results = bumps.fitters.fit(
                self.problem,
                method="lm",
                steps=1000,
                ftol=1.5e-6,
                xtol=1.5e-6,
                verbose=True,
            )

        # Store the fitted parameters and model
        self.fit_params = dict(zip(self.problem.labels(), self.problem.getp()))
        self.model_I = self(params=self.fit_params)
        self.model_q = self.data.x[self.data.mask == 0]
        self.model_cov = self.problem.cov()
        
        return self.results

    def get_fit_params(self) -> dict[str, dict[str, Any]]:
        """Get the fitted parameters with their values and uncertainties.
        
        Returns
        -------
        dict[str, dict[str, Any]]
            dict of parameter names and their fitted values and uncertainties
        """
        if self.results is None:
            raise ValueError("Model has not been fitted yet. Call fit() first.")
            
        params = copy.deepcopy(self.init_params)
        
        # Update with fitted values and errors
        for idx, param_name in enumerate(self.problem.labels()):
            params[param_name] = {
                "value": self.results.x[idx],
                "error": self.results.dx[idx]
            }

        # Remove bounds from the output parameters
        for key in list(params):
            if "bounds" in params[key]:
                del params[key]["bounds"]
                
        return params
    
    def get_chisq(self) -> float:
        """Get the chi-squared value of the fit.
        
        Returns
        -------
        float
            The chi-squared value
        """
        if self.results is None:
            raise ValueError("Model has not been fitted yet. Call fit() first.")
            
        return self.problem.chisq()
    
    def get_fit_summary(self) -> dict[str, Any]:
        """Get a summary of the fit results.
        
        Returns
        -------
        dict[str, Any]
            Dictionary containing the fit results summary
        """
        if self.results is None:
            raise ValueError("Model has not been fitted yet. Call fit() first.")
            
        return {
            "name": self.name,
            "sasmodel": self.sasmodel,
            "chisq": self.get_chisq(),
            "cov": self.model_cov.tolist(),
            "output_fit_params": self.get_fit_params(),
        }


class SASFitter:
    """A class to handle SAS model fitting for multiple datasets and models.
    
    This class manages the fitting of SAS models to experimental data, including
    model selection, parameter optimization, and results analysis.
    
    Attributes
    ----------
    model_inputs : List[dict[str, Any]]
        List of model configurations to fit
    fit_method : dict[str, Any]
        Configuration for the fitting algorithm
    q_min : float
        Minimum q value to include in fitting
    q_max : float
        Maximum q value to include in fitting
    resolution : Any | None
        Resolution function for the data
    """
    
    # Class constants
    DEFAULT_FIT_METHOD: ClassVar[dict[str, Any]] = {
        "method": "lm",
        "steps": 1000,
        "ftol": 1.5e-6,
        "xtol": 1.5e-6,
        "verbose": False,
    }
    
    DEFAULT_MODEL_INPUTS: ClassVar[list[dict[str, Any]]] = [
        {
            "name": "power_law_1",
            "sasmodel": "power_law",
            "q_min": 0.001,
            "q_max": 1.0,
            "fit_params": {
                "power": {"value": 4, "bounds": (3, 4.5)},
                "background": {"value": 1e-4, "bounds": (1e-10, 1e2)},
                "scale": {"value": 1e0, "bounds": (1e-6, 1e4)},
            },
        }
    ]
    
    def __init__(
        self, 
        model_inputs: list[dict[str, Any]] | None = None, 
        fit_method: dict[str, Any] | None = None,
        q_min: float | None = None,
        q_max: float | None = None,
        resolution: Any | None = None,
    ):
        """Initialize the SAS fitter.
        
        Parameters
        ----------
        model_inputs : list[dict[str, Any]] | None
            List of model configurations to fit. If None, uses DEFAULT_MODEL_INPUTS.
        fit_method : dict[str, Any] | None
            Configuration for the fitting algorithm. If None, uses DEFAULT_FIT_METHOD.
        q_min : float
            Minimum q value to include in fitting
        q_max : float
            Maximum q value to include in fitting
        resolution : Any | None
            Resolution function for the data
        """
        self.model_inputs = model_inputs or self.DEFAULT_MODEL_INPUTS
        self.fit_method = fit_method or self.DEFAULT_FIT_METHOD
        self.q_min = q_min or 1e-3
        self.q_max = q_max or 1
        self.resolution = resolution
        
        # Storage for data and results
        self.sasdata: list[sasmodels.data.Data1D] = []
        self.fitted_models: list[list[SASModel]] = []
        self.fit_results: list[list[dict[str, Any]]] = []
        self.report: dict[str, Any] = {}
    
    def set_sasdata(
        self,
        dataset: xr.Dataset,
        sample_dim: str = "sample",
        q_variable: str = "q",
        sas_variable: str = "I",
        sas_err_variable: str = "dI",
        sas_resolution_variable: str | None = None,
    ) -> None:
        """Set the SAS data to be fitted from an xarray Dataset.
        
        Parameters
        ----------
        dataset : xr.Dataset
            The xarray dataset containing SAS data
        sample_dim : str
            The dimension containing each sample
        q_variable : str
            The variable name for q values
        sas_variable : str
            The variable name for scattering intensity
        sas_err_variable : str
            The variable name for scattering intensity uncertainty
        sas_resolution_variable : str | None
            The variable name for resolution function, if available
        """
        self.sasdata = []
        
        # Extract data for each sample
        for _, sample_data in dataset.groupby(sample_dim, squeeze=False):
            x = sample_data[q_variable].squeeze().values
            y = sample_data[sas_variable].squeeze().values
            dy = sample_data[sas_err_variable].squeeze().values
            
            # Add resolution if available
            dx = None
            if sas_resolution_variable is not None:
                dx = sample_data[sas_resolution_variable].values

            # Create Data1D object and add to list
            self.sasdata.append(sasmodels.data.Data1D(x=x, y=y, dy=dy, dx=dx))
    
    def _create_models(self, data: sasmodels.data.Data1D) -> list[SASModel]:
        """Create SAS models for the given data based on model_inputs.
        
        Parameters
        ----------
        data : sasmodels.data.Data1D
            The SAS data to fit
            
        Returns
        -------
        List[SASModel]
            List of initialized SAS models
        """
        models = []
        
        # Create a model for each model input configuration
        for model_config in self.model_inputs:
            # Get q range for this model
            q_min = model_config.get("q_min", self.q_min)
            q_max = model_config.get("q_max", self.q_max)
            
            # Apply q range mask to data
            data_copy = copy.deepcopy(data)
            data_copy.mask = (data_copy.x < q_min) | (data_copy.x > q_max)
            
            # Create and add the model
            model = SASModel(
                name=model_config["name"],
                data=data_copy,
                sasmodel=model_config["sasmodel"],
                parameters=model_config["fit_params"],
            )
            models.append(model)
        
        return models
    
    def fit_models(
        self, 
        parallel: bool = False, 
        fit_method: dict[str, Any] | None = None
    ) -> tuple[str, xr.Dataset]:
        """Fit all models to all datasets.
        
        Parameters
        ----------
        parallel : bool
            Whether to use parallel processing (not implemented)
        fit_method : dict[str, Any] | None
            Configuration for the fitting algorithm. If None, uses the instance's fit_method.
            
        Returns
        -------
        Tuple[str, xr.Dataset]
            A tuple containing a unique ID for the fit and an xarray Dataset with the results
        """
        if not self.sasdata:
            raise ValueError("No SAS data to fit! Use set_sasdata(...) first.")

        # Use provided fit method or instance default
        fit_method = fit_method or self.fit_method
        
        # Reset results storage
        self.fit_results = []
        self.fitted_models = []
        
        # Fit each dataset
        for data in self.sasdata:
            # Create models for this dataset
            models = self._create_models(data)
            
            # Fit each model
            fitted_models_for_sample = []
            for model in models:
                model.fit(fit_method=fit_method)
                fitted_models_for_sample.append(model.copy())
            
            # Store fitted models and results
            self.fitted_models.append(fitted_models_for_sample)
            self.fit_results.append([model.get_fit_summary() for model in fitted_models_for_sample])
        
        # Build report and results dataset
        report = self._build_report()
        fit_uuid = 'ASAS-' + str(uuid.uuid4())
        output_dataset = self._create_output_dataset(report, fit_uuid)
        
        return fit_uuid, output_dataset
    
    def _build_report(self) -> dict[str, Any]:
        """Build a comprehensive report of the fitting results.
        
        Returns
        -------
        dict[str, Any]
            Dictionary containing the fitting report
        """
        report = {
            "fit_method": self.fit_method,
            "model_inputs": self.model_inputs,
            "model_fits": self.fit_results,
        }
        
        # Find best fits for each dataset
        best_fits = {
            "model_name": [],
            "lowest_chisq": [],
            "model_idx": [],
            "model_params": []
        }
        
        for sample_idx, sample_results in enumerate(self.fit_results):
            # Get chi-squared values and model names
            chisq_values = [model["chisq"] for model in sample_results]
            model_names = [model["name"] for model in sample_results]
            
            # Find best model (lowest chi-squared)
            best_idx = int(np.nanargmin(chisq_values))
            
            # Store best model info
            best_fits["model_name"].append(model_names[best_idx])
            best_fits["lowest_chisq"].append(chisq_values[best_idx])
            best_fits["model_idx"].append(best_idx)
            best_fits["model_params"].append(sample_results[best_idx])
        
        # Calculate model probabilities
        probabilities = self._calculate_probabilities()
        
        # Store all chi-squared values
        all_chisq = [[model["chisq"] for model in sample_results] 
                     for sample_results in self.fit_results]
        
        # Add to report
        report["best_fits"] = best_fits
        report["probabilities"] = probabilities
        report["all_chisq"] = all_chisq
        
        self.report = report
        return report
    
    def _calculate_probabilities(self) -> np.ndarray:
        """Calculate the probability of each model for each dataset.
        
        Returns
        -------
        np.ndarray
            Array of model probabilities
        """
        all_probabilities = []
        
        for sample_results in self.fit_results:
            # Calculate log likelihood for each model
            log_likelihoods = []
            
            for model in sample_results:
                # Get model parameters
                chisq = model["chisq"]
                cov_matrix = np.array(model["cov"])
                n_params = len(cov_matrix)
                
                # Calculate log marginal likelihood
                log_likelihood = (
                    -chisq + 
                    0.5 * np.log(np.linalg.det(cov_matrix)) + 
                    0.5 * n_params * np.log(2 * np.pi)
                )
                
                log_likelihoods.append(log_likelihood)
            
            # Convert to probabilities
            likelihoods = np.exp(log_likelihoods)
            probabilities = likelihoods / np.sum(likelihoods)
            
            all_probabilities.append(probabilities)
        
        return np.array(all_probabilities)
    
    def _create_output_dataset(self, report: dict[str, Any], fit_uuid: str) -> xr.Dataset:
        """Create an xarray Dataset containing all fit results.
        
        Parameters
        ----------
        report : dict[str, Any]
            The fitting report
        fit_uuid : str
            Unique ID for the fit calculation
            
        Returns
        -------
        xr.Dataset
            Dataset containing all fit results
        """
        # Define dimensions
        sample_dim = "sas_fit_sample"
        model_dim = "models"
        
        # Create dataset
        dataset = xr.Dataset()
        
        # Get model names from first sample (assuming all samples have same models)
        model_names = [model["name"] for model in report["model_fits"][0]]
        
        # Add chi-squared values
        dataset["all_chisq"] = xr.DataArray(
            data=report["all_chisq"],
            dims=[sample_dim, model_dim],
            coords={
                sample_dim: np.arange(len(self.sasdata)),
                model_dim: model_names
            }
        )
        dataset["all_chisq"].attrs["fit_calc_id"] = fit_uuid
        
        # Add probabilities
        dataset["probabilities"] = xr.DataArray(
            data=report["probabilities"],
            dims=[sample_dim, model_dim],
            coords={
                sample_dim: np.arange(len(self.sasdata)),
                model_dim: model_names
            }
        )
        
        # Collect parameter values and errors
        param_values = defaultdict(lambda: defaultdict(list))
        param_errors = defaultdict(lambda: defaultdict(list))
        
        # Extract parameter values and errors for each model and sample
        for sample_idx, sample_results in enumerate(report["model_fits"]):
            for model in sample_results:
                model_name = model["name"]
                
                for param_name, param_data in model["output_fit_params"].items():
                    param_key = f"{model_name}_{param_name}"
                    param_values[model_name][param_key].append(param_data["value"])
                    try:
                        param_errors[model_name][param_key].append(param_data["error"])
                    except:
                        param_errors[model_name][param_key].append(0)
        
        # Add parameter values and errors to dataset
        for model_name in param_values:
            # Create parameter dimension
            param_dim = f"{model_name}_params"
            param_names = list(param_values[model_name].keys())
            
            # Add parameter values
            dataset[f"{model_name}_fit_val"] = xr.DataArray(
                data=np.array([param_values[model_name][param] for param in param_names]),
                coords={param_dim: param_names},
                dims=[param_dim, sample_dim]
            )
            dataset[f"{model_name}_fit_val"].attrs["fit_calc_id"] = fit_uuid
            
            # Add parameter errors
            dataset[f"{model_name}_fit_err"] = xr.DataArray(
                data=np.array([param_errors[model_name][param] for param in param_names]),
                coords={param_dim: param_names},
                dims=[param_dim, sample_dim]
            )
            dataset[f"{model_name}_fit_err"].attrs["fit_calc_id"] = fit_uuid
        
        # Add model intensities and residuals
        for model_group in self.fitted_models:
            for model in model_group:
                model_name = model.name
                
                # Add q values if not already added
                q_key = f"fit_q_{model_name}"
                if q_key not in dataset:
                    dataset[q_key] = xr.DataArray(
                        data=model.model_q,
                        dims=[q_key]
                    )
        
        # Collect intensities and residuals
        for sample_idx, model_group in enumerate(self.fitted_models):
            for model in model_group:
                model_name = model.name
                q_key = f"fit_q_{model_name}"
                
                # Add intensity
                if f"fit_I_{model_name}" not in dataset:
                    dataset[f"fit_I_{model_name}"] = xr.DataArray(
                        data=np.zeros((len(self.sasdata), len(model.model_q))),
                        dims=[sample_dim, q_key],
                        coords={
                            sample_dim: np.arange(len(self.sasdata)),
                            q_key: model.model_q
                        }
                    )
                
                # Add residuals
                if f"residuals_{model_name}" not in dataset:
                    dataset[f"residuals_{model_name}"] = xr.DataArray(
                        data=np.zeros((len(self.sasdata), len(model.model_q))),
                        dims=[sample_dim, q_key],
                        coords={
                            sample_dim: np.arange(len(self.sasdata)),
                            q_key: model.model_q
                        }
                    )
                
                # Set values
                dataset[f"fit_I_{model_name}"][sample_idx] = model.model_I
                dataset[f"residuals_{model_name}"][sample_idx] = model.residuals()
        
        return dataset


class AutoSAS(PipelineOp):
    """AutoSAS is a pipeline operation for fitting small-angle scattering (SAS) data.
    
    This class provides an interface to the SAS fitting functionality, allowing users
    to fit various scattering models to experimental data. It can operate either locally
    or by connecting to a remote AutoSAS server.
    
    Attributes
    ----------
    sas_variable : str
        The variable name for scattering intensity in the dataset
    sas_err_variable : str
        The variable name for scattering intensity uncertainty in the dataset
    output_prefix : str
        Prefix to add to output variable names
    q_dim : str
        The dimension name for q values in the dataset
    sas_resolution_variable : float | None
        Resolution function for the data, if available
    sample_dim : str
        The dimension containing each sample
    model_dim : str
        The dimension name for different models
    model_inputs : List[dict[str, Any]] | None
        List of model configurations to fit
    fit_method : dict[str, Any] | None
        Configuration for the fitting algorithm
    server_id : str | None
        Server ID in the format "host:port" for remote execution, or None for local execution
    q_min : float
        Minimum q value to use if not provided in the model_input variable
    q_max : float
        Maximum q value to use if not provided in the model_input variable
    """

    def __init__(
        self,
        sas_variable: str,
        sas_err_variable: str,
        q_variable: str,
        output_prefix: str,
        sas_resolution_variable: Any | None = None,
        sample_dim: str = 'sample',
        model_dim: str = 'models',
        model_inputs: list[dict[str, Any]] | None = None,
        fit_method: dict[str, Any] | None = None,
        server_id: str | None = None,  # Set to None to run locally
        q_min: float | None = None,
        q_max: float | None = None,
        name: str = "AutoSAS",
    ):
        output_variables = ["all_chisq"]
        super().__init__(
            name=name,
            input_variable=[q_variable, sas_variable, sas_err_variable],
            output_variable=[
                output_prefix + "_" + o for o in listify(output_variables)
            ],
            output_prefix=output_prefix,
        )
        self.server_id = server_id
        self.fit_method = fit_method
        self.model_inputs = model_inputs
        self.results = dict()

        self.q_variable = q_variable
        self.sas_variable = sas_variable
        self.sas_err_variable = sas_err_variable
        self.resolution = sas_resolution_variable

        self.sample_dim = sample_dim
        self.model_dim = model_dim
        self._banned_from_attrs.extend(["AutoSAS_client"])

        self.q_min = q_min
        self.q_max = q_max

    def construct_clients(self):
        """
        Creates a client to talk to the AutoSAS server
        """
        from AFL.automation.APIServer.Client import Client

        if self.server_id is None:
            # No server, will run locally
            return None

        host, port = self.server_id.split(":")
        self.AutoSAS_client = Client(host, port=port)
        self.AutoSAS_client.login("AutoSAS_client")
        self.AutoSAS_client.debug(False)
        return self.AutoSAS_client

    def calculate(self, dataset):
        """
        Run SAS fitting on the input data either locally or via remote server
        """
        # Clone dataset to avoid modifying the original
        sub_dataset = dataset[[self.q_variable, self.sas_variable, self.sas_err_variable]].copy(deep=True)
        
        # Check whether to run locally or remotely
        if self.server_id is None:
            # Run locally using SASFitter
            return self._calculate_local(sub_dataset)
        else:
            # Run remotely using AutoSAS_Driver via API
            return self._calculate_remote(sub_dataset)

    def _calculate_local(self, dataset):
        """
        Run SAS fitting locally using SASFitter class
        """
        # Initialize SASFitter with our configuration
        fitter = SASFitter(
            model_inputs=self.model_inputs,
            fit_method=self.fit_method,
            resolution=self.resolution,
            q_min=self.q_min,
            q_max=self.q_max,
        )
        
        # Set the data to fit
        fitter.set_sasdata(
            dataset=dataset,
            sample_dim=self.sample_dim,
            q_variable=self.q_variable,
            sas_variable=self.sas_variable,
            sas_err_variable=self.sas_err_variable
        )
        
        # Run the fitting
        _, autosas_fit = fitter.fit_models(fit_method=self.fit_method)
        
        # Rename variables and dimensions to match our naming convention
        autosas_fit = autosas_fit.rename_vars({
            'all_chisq': self._prefix_output('all_chisq')
        })
        
        autosas_fit = autosas_fit.rename_dims({
            'sas_fit_sample': self.sample_dim
        }).reset_index('sas_fit_sample').reset_coords()
        
        self.output = autosas_fit
        return self

    def _calculate_remote(self, dataset):
        """
        Run SAS fitting remotely using AutoSAS_Driver via API
        """
        # Create client connection
        self.construct_clients()
        
        # Send dataset to the server
        db_uuid = self.AutoSAS_client.deposit_obj(obj=dataset)

        if self.q_min or self.q_max:
            self.AutoSAS_client.set_config(
                q_min=self.q_min,
                q_max=self.q_max
            )

        # Initialize the input data for fitting
        self.AutoSAS_client.enqueue(
            task_name="set_sasdata",
            db_uuid=db_uuid,
            sample_dim=self.sample_dim,
            q_variable=self.q_variable,
            sas_variable=self.sas_variable,
            sas_err_variable=self.sas_err_variable,
        )

        # Run the fitting
        fit_calc_id = self.AutoSAS_client.enqueue(
            task_name="fit_models", 
            fit_method=self.fit_method,
            interactive=True
        )['return_val']

        # Retrieve the results
        autosas_fit = self.AutoSAS_client.retrieve_obj(uid=fit_calc_id, delete=False)
        
        # Rename variables and dimensions to match our naming convention
        autosas_fit = autosas_fit.rename_vars({
            'all_chisq': self._prefix_output('all_chisq')
        })
        
        autosas_fit = autosas_fit.rename_dims({
            'sas_fit_sample': self.sample_dim
        }).reset_index('sas_fit_sample').reset_coords()
        
        self.output = autosas_fit
        return self

class ModelSelectBestChiSq(PipelineOp):
    """ModelSelectBestChiSq is a pipeline operation for model selection based on the best chi-square value.
    
    This class evaluates competing SAS models based solely on their goodness of fit (chi-square),
    selecting the model with the lowest chi-square value for each sample. This approach prioritizes
    fit quality without considering model complexity.
    
    Note that selecting models based only on chi-square may lead to overfitting, as more complex models
    with more parameters will generally fit better. For model selection that balances fit quality with
    model complexity, consider using ModelSelectAIC or ModelSelectBIC instead.
    
    Attributes
    ----------
    all_chisq_var : str
        The variable name containing chi-square values for all models
    model_names_var : str
        The variable name containing model names
    sample_dim : str
        The dimension containing each sample
    output_prefix : str
        Prefix to add to output variable names
    """
    def __init__(
        self,
        all_chisq_var,
        model_names_var,
        #model_dim,
        sample_dim,
        output_prefix='BestChiSq',
        name="ModelSelection_BestChiSq",
    ):
        
        output_variables = ["labels", "label_names"]
        super().__init__(
            name=name,
            input_variable=[all_chisq_var, model_names_var],
            output_variable=[
                output_prefix + "_" + o for o in listify(output_variables)
            ],
            output_prefix=output_prefix,
        )
        
        self.sample_dim = sample_dim
        #self.model_dim = model_dim
        self.model_names_var = model_names_var
        
        self.all_chisq_var = all_chisq_var

    def calculate(self, dataset):        
        """Method for selecting the model based on the best chi-squared value"""
        
        self.dataset = dataset.copy(deep=True)
        
        labels = self.dataset[self.all_chisq_var].argmin(self.model_names_var).values
        label_names = np.array([self.dataset[self.model_names_var][i].values for i in labels])
        bestChiSq = self.dataset[self.all_chisq_var].min(self.model_names_var).values

        self.output[self._prefix_output("labels")] = xr.DataArray(
            data=labels,
            dims=[self.sample_dim]
        )
        
        self.output[self._prefix_output("ChiSq")] = xr.DataArray(
            data=bestChiSq,
            dims=[self.sample_dim]
        )

        self.output[self._prefix_output("label_names")] = xr.DataArray(
            data=label_names,
            dims=[self.sample_dim]
        )
        return self


class ModelSelectParsimony(PipelineOp):
    """ModelSelectParsimony is a pipeline operation for selecting SAS models based on parsimony.
    
    This class selects the simplest model that provides an acceptable fit to the data,
    using a chi-squared threshold to determine acceptable fits. It can operate either
    locally or by connecting to a remote AutoSAS server.
    
    The parsimony principle selects the model with the fewest parameters (lowest complexity)
    among those that fit the data adequately. This helps avoid overfitting by preferring
    simpler explanations when they are sufficient.
    
    Attributes
    ----------
    all_chisq_var : str
        The variable name for chi-squared values in the dataset
    model_names_var : str
        The variable name for model names in the dataset
    sample_dim : str
        The dimension containing each sample
    cutoff : float
        The chi-squared threshold for acceptable fits (default: 1.0)
    model_priority : dict[str, int] | None
        Dictionary mapping model names to their complexity (number of parameters)
    model_inputs : list[dict[str, Any]] | None
        List of model configurations, used to determine complexity if model_priority is None
    server_id : str | None
        Server ID in the format "host:port" for remote execution, or None for local execution
    output_prefix : str
        Prefix to add to output variable names
    """
    def __init__(
        self,
        all_chisq_var,
        model_names_var,
        sample_dim,
        cutoff=1.0,
        model_priority=None,
        model_inputs=None,  # Added to support local complexity calculation
        server_id=None,     # Made optional to support local operation
        output_prefix='Parsimony',
        name="ModelSelection_Parsimony",
        **kwargs
    ):
        
        output_variables = ["labels", "label_names"]
        super().__init__(
            name=name,
            input_variable=[all_chisq_var, model_names_var],
            output_variable=[
                output_prefix + "_" + o for o in listify(output_variables)
            ],
            output_prefix=output_prefix,
        )
        
        self.sample_dim = sample_dim
        self.model_names_var = model_names_var
        self.cutoff = cutoff 
        self.model_priority = model_priority
        self.model_inputs = model_inputs
        self.all_chisq_var = all_chisq_var
        self.server_id = server_id
    
    def construct_clients(self):
        """
        Creates a client to talk to the AutoSAS server
        """
        if self.server_id is None:
            return None
            
        host, port = self.server_id.split(":")
        self.AutoSAS_client = Client(host, port=port)
        self.AutoSAS_client.login("AutoSAS_client")
        self.AutoSAS_client.debug(False)
        return self.AutoSAS_client

    def calculate(self, dataset):        
        """Method for selecting the model based on parsimony given a user defined ChiSq threshold """
        
        self.dataset = dataset.copy(deep=True)
       
        ### default behavior is that complexity is determined by number of free parameters. 
        ### this is an issue if the number of parameters is the same between models. You bank on them having wildly different ChiSq vals
        ### could use a neighbor approach or some more intelligent selection methods
        
            
        # Determine model complexity either from server or local model_inputs
        if self.server_id is not None:
            # Get complexity from server
            self.construct_clients()
            aSAS_config = self.AutoSAS_client.get_config('all', interactive=True)['return_val']
            model_inputs = aSAS_config['model_inputs']
        elif self.model_inputs is not None:
            # Use local model_inputs
            model_inputs = self.model_inputs
        else:
            raise ValueError("Either server_id or model_inputs must be provided to calculate model complexity")
            
        # Calculate complexity based on number of free parameters
        model_params = []
        for model in model_inputs:
            n_params = 0
            for p in model['fit_params']:
                if model['fit_params'][p]['bounds'] != None:
                    n_params += 1
            model_params.append(n_params)
            
        if self.model_priority is None:
            self.model_priority = np.argsort(model_params).tolist()
            
        models = self.dataset[self.model_names_var].values #extract models
        
        # Sort models by priority
        priority_order = [m for _,m in sorted(zip(self.model_priority,models))]
        
        # Sort chi-squared and params accordingly
        sorted_chisq = self.dataset[self.all_chisq_var].sortby(self.model_names_var)
        
        # Find best model per sample based on chi-squared
        best_indices = sorted_chisq.argmin(dim=self.model_names_var)
        best_chisq = sorted_chisq.min(dim=self.model_names_var)
        
        # Iterate over samples to apply parsimony rule
        selected_indices = []
        for i in range(self.dataset.sizes[self.sample_dim]):
            chisq_values = sorted_chisq.isel(sample=i).values
            min_chisq = best_chisq.isel(sample=i).item()

            # Find all models within cutoff
            within_cutoff = np.where(chisq_values - min_chisq <= self.cutoff)[0]

            # Choose the simplest model among them
            simplest_idx = within_cutoff[np.argmin([self.model_priority[i] for i in within_cutoff])]
            
            # print(chisq_values)
            # print(chisq_values - min_chisq)
            # print(within_cutoff)
            # print(self.model_priority)
            # print(simplest_idx,'\n')
            selected_indices.append(simplest_idx)
        
        selected_indices = np.array(selected_indices)

        
        self.output[self._prefix_output("labels")] = xr.DataArray(
            data=selected_indices,
            dims=[self.sample_dim]
        )
        
        self.output[self._prefix_output("label_names")] = xr.DataArray(
            data=[priority_order[i] for i in selected_indices],
            dims=[self.sample_dim]
        )
        return self


class ModelSelectAIC(PipelineOp):
    """ModelSelectAIC is a pipeline operation for model selection using the Akaike Information Criterion (AIC).
    
    This class selects the best model for each sample based on the AIC, which balances
    model fit quality (chi-square) with model complexity (number of parameters). AIC helps
    prevent overfitting by penalizing models with more parameters.
    
    The AIC is calculated as: AIC = chi_square + 2 * k
    where k is the number of free parameters in the model.
    
    The model with the lowest AIC value is selected as the best model for each sample.
    
    Attributes
    ----------
    all_chisq_var : str
        The variable name for chi-square values in the dataset
    model_names_var : str
        The variable name for model names in the dataset
    sample_dim : str
        The dimension containing each sample
    model_inputs : list[dict[str, Any]] | None
        List of model configurations to determine complexity
    server_id : str | None
        Server ID in the format "host:port" for remote execution, or None for local execution
    """
    def __init__(
        self,
        all_chisq_var,
        model_names_var,
        sample_dim,
        model_inputs=None,  # Added to support local complexity calculation
        server_id=None,     # Made optional to support local operation
        output_prefix='AIC',
        name="ModelSelectionAIC",
        **kwargs
    ):
        
        output_variables = ["labels", "label_names", "AIC"]
        super().__init__(
            name=name,
            input_variable=[all_chisq_var, model_names_var],
            output_variable=[
                output_prefix + "_" + o for o in listify(output_variables)
            ],
            output_prefix=output_prefix,
        )
       
        self.server_id = server_id
        self.model_inputs = model_inputs
        self.sample_dim = sample_dim
        self.model_names_var = model_names_var
        self.all_chisq_var = all_chisq_var
    
    def construct_clients(self):
        """
        Creates a client to talk to the AutoSAS server
        """
        if self.server_id is None:
            return None
            
        host, port = self.server_id.split(":")
        self.AutoSAS_client = Client(host, port=port)
        self.AutoSAS_client.login("AutoSAS_client")
        self.AutoSAS_client.debug(False)
        return self.AutoSAS_client

    def calculate(self, dataset):        
        """Method for selecting the model based on AIC (Akaike Information Criterion) """
        
        self.dataset = dataset.copy(deep=True)

        # Determine model complexity either from server or local model_inputs
        if self.server_id is not None:
            # Get complexity from server
            self.construct_clients()
            aSAS_config = self.AutoSAS_client.get_config('all', interactive=True)['return_val']
            model_inputs = aSAS_config['model_inputs']
        elif self.model_inputs is not None:
            # Use local model_inputs
            model_inputs = self.model_inputs
        else:
            raise ValueError("Either server_id or model_inputs must be provided to calculate model complexity")
            
        # Calculate number of parameters for each model, d
        d = []
        for model in model_inputs:
            n_params = 0
            for p in model['fit_params']:
                if model['fit_params'][p]['bounds'] != None:
                    n_params += 1
            d.append(n_params)
        d = np.array(d)
        
        ### AIC = 2*d + chisq 
        AIC = np.array([2*i + 2*d for i in self.dataset[self.all_chisq_var].values])

        AIC_labels = np.argmin(AIC, axis=1)
        AIC_label_names = np.array([self.dataset[self.model_names_var][i].values for i in AIC_labels])
        
        self.output['AIC'] = xr.DataArray(
            data=AIC,
            dims=[self.sample_dim, self.model_names_var]
        )

        self.output[self._prefix_output("labels")] = xr.DataArray(
            data=AIC_labels,
            dims=[self.sample_dim]
        )
        
        self.output[self._prefix_output("label_names")] = xr.DataArray(
            data=AIC_label_names,
            dims=[self.sample_dim]
        )

        return self


class ModelSelectBIC(PipelineOp):
    """ModelSelectBIC is a pipeline operation for model selection using the Bayesian Information Criterion (BIC).
    
    This class evaluates competing SAS models based on their goodness of fit (chi-square)
    and model complexity (number of parameters), using the BIC formula:
    BIC = chi-square + k * ln(n), where k is the number of parameters and n is the number of data points.
    
    The BIC penalizes model complexity more strongly than AIC, especially for larger datasets,
    favoring simpler models when the evidence doesn't strongly support additional complexity.
    
    Attributes
    ----------
    all_chisq_var : str
        The variable name containing chi-square values for all models
    model_names_var : str
        The variable name containing model names
    sample_dim : str
        The dimension containing each sample
    model_inputs : list[dict[str, Any]] | None
        List of model configurations to determine parameter counts
    server_id : str | None
        Server ID in the format "host:port" for remote execution, or None for local execution
    output_prefix : str
        Prefix to add to output variable names
    """
    def __init__(
        self,
        all_chisq_var,
        model_names_var,
        sample_dim,
        model_inputs=None,  # Added to support local complexity calculation
        server_id=None,     # Made optional to support local operation
        output_prefix='BIC',
        name="ModelSelectionBIC",
        **kwargs
    ):
        
        output_variables = ["labels", "label_names", "BIC"]
        super().__init__(
            name=name,
            input_variable=[all_chisq_var, model_names_var],
            output_variable=[
                output_prefix + "_" + o for o in listify(output_variables)
            ],
            output_prefix=output_prefix,
        )
       
        self.server_id = server_id
        self.model_inputs = model_inputs
        self.sample_dim = sample_dim
        self.model_names_var = model_names_var
        self.all_chisq_var = all_chisq_var
    
    def construct_clients(self):
        """
        Creates a client to talk to the AutoSAS server
        """
        if self.server_id is None:
            return None
            
        host, port = self.server_id.split(":")
        self.AutoSAS_client = Client(host, port=port)
        self.AutoSAS_client.login("AutoSAS_client")
        self.AutoSAS_client.debug(False)
        return self.AutoSAS_client

    def calculate(self, dataset):        
        """Method for selecting the model based on BIC (Bayesian Information Criterion) """
        
        self.dataset = dataset.copy(deep=True)

        bestChiSq_labels = self.dataset[self.all_chisq_var].argmin(self.model_names_var).values
        bestChiSq_label_names = np.array([self.dataset[self.model_names_var][i].values for i in bestChiSq_labels])
        
        # Determine model complexity either from server or local model_inputs
        if self.server_id is not None:
            # Get complexity from server
            self.construct_clients()
            aSAS_config = self.AutoSAS_client.get_config('all', interactive=True)['return_val']
            model_inputs = aSAS_config['model_inputs']
        elif self.model_inputs is not None:
            # Use local model_inputs
            model_inputs = self.model_inputs
        else:
            raise ValueError("Either server_id or model_inputs must be provided to calculate model complexity")
            
        # Calculate number of parameters for each model
        n = []
        for model in model_inputs:
            n_params = 0
            for p in model['fit_params']:
                if model['fit_params'][p]['bounds'] != None:
                    n_params += 1
            n.append(n_params)
        n = np.array(n)
        
        ###  n*ln(len(q))- 2*ln(chisq) = BIC    
        BIC = np.array([n*np.log(len(self.dataset.q.values)) - 2*np.log(i) for i in self.dataset[self.all_chisq_var].values])

        BIC_labels = np.argmin(BIC, axis=1)
        BIC_label_names = np.array([self.dataset[self.model_names_var][i].values for i in BIC_labels])
        
        self.output['BIC'] = xr.DataArray(
            data=BIC,
            dims=[self.sample_dim, self.model_names_var]
        )

        self.output[self._prefix_output("labels")] = xr.DataArray(
            data=BIC_labels,
            dims=[self.sample_dim]
        )
        
        self.output[self._prefix_output("label_names")] = xr.DataArray(
            data=BIC_label_names,
            dims=[self.sample_dim]
        )

        return self

<<<<<<< HEAD


class ModelSelectMostProbable(PipelineOp):
    """ModelSelectMostProbable is a pipeline operation for selecting the most probable model.
    
    This class selects the model with the highest probability for each sample by 
    argmaxing over the 'probabilities' data variable.
    
    Attributes
    ----------
    model_names_var : str
        The variable name for model names in the dataset
    sample_dim : str
        The dimension containing each sample
    model_inputs : list[dict[str, Any]] | None
        List of model configurations (optional)
    server_id : str | None
        Server ID in the format "host:port" for remote execution, or None for local execution
    output_prefix : str
        Prefix to add to output variable names
    """
    
    def __init__(
        self,
        model_names_var,
        sample_dim,
        output_prefix='MostProbable',
        name="ModelSelection_MostProbable",
        **kwargs
    ):
        output_variables = ["labels", "label_names"]
        super().__init__(
            name=name,
            input_variable=[model_names_var],
            output_variable=[
                output_prefix + "_" + o for o in listify(output_variables)
            ],
            output_prefix=output_prefix,
        )
        
        self.sample_dim = sample_dim
        self.model_names_var = model_names_var


    def calculate(self, dataset):
        """Method for selecting the model with the highest probability for each sample
        
        Raises
        ------
        ValueError
            If 'probabilities' variable is not present in the dataset
        """
        
        self.dataset = dataset.copy(deep=True)
        
        # Check if 'probabilities' variable exists in the dataset
        if 'probabilities' not in self.dataset:
            raise ValueError(
                f"The 'probabilities' variable is required for {self.__class__.__name__}. "
                "Please ensure the dataset contains a 'probabilities' variable with model probabilities."
            )
        
        # Determine the most probable model by argmaxing over probabilities
        probabilities = self.dataset['probabilities']
        
        # Find the index of the maximum probability for each sample
        most_probable_indices = probabilities.argmax(dim=self.model_names_var)
        print(most_probable_indices) 
        # Get the corresponding model names 
        model_names = self.dataset[self.model_names_var]
        most_probable_labels = model_names.isel(**{self.model_names_var: most_probable_indices})
        
        self.output[self._prefix_output("labels")] = xr.DataArray(
            data=most_probable_indices.values,
            dims=[self.sample_dim]
        )
        
        self.output[self._prefix_output("label_names")] = xr.DataArray(
            data=most_probable_labels.values,
            dims=[self.sample_dim]
        )
        return self
=======
class EstimateSASError(PipelineOp):
    """Estimate the error in measured intensity from a 1D SAS curve"""
    def __init__(self, input_variable, output_variable, method='percent',percent_error=0.05,name='EstimateSASError'):
        super().__init__(name=name, input_variable=input_variable, output_variable=output_variable)
        self.method = method
        self.percent_error = percent_error

    def calculate(self, dataset: xr.Dataset) -> Self:
        """Apply this `PipelineOp` to the supplied `xarray.dataset`"""
        data1 = self._get_variable(dataset)
        
        if self.method=='percent':
            error = data1.pipe(lambda x: x*self.percent_error)
        elif self.method=='sqrt':
            error = data1.pipe(np.sqrt)
        else:
            raise ValueError('Estimation method must be one of: percent, sqrt')
            
        self.output[self.output_variable] = error
        self.output[self.output_variable].attrs[
            "description"
        ] = f"Calculated SAS error using method '{self.method}'"

        return self











    
        
>>>>>>> 0bbb7225
<|MERGE_RESOLUTION|>--- conflicted
+++ resolved
@@ -1328,7 +1328,31 @@
 
         return self
 
-<<<<<<< HEAD
+class EstimateSASError(PipelineOp):
+    """Estimate the error in measured intensity from a 1D SAS curve"""
+    def __init__(self, input_variable, output_variable, method='percent',percent_error=0.05,name='EstimateSASError'):
+        super().__init__(name=name, input_variable=input_variable, output_variable=output_variable)
+        self.method = method
+        self.percent_error = percent_error
+
+    def calculate(self, dataset: xr.Dataset) -> Self:
+        """Apply this `PipelineOp` to the supplied `xarray.dataset`"""
+        data1 = self._get_variable(dataset)
+        
+        if self.method=='percent':
+            error = data1.pipe(lambda x: x*self.percent_error)
+        elif self.method=='sqrt':
+            error = data1.pipe(np.sqrt)
+        else:
+            raise ValueError('Estimation method must be one of: percent, sqrt')
+            
+        self.output[self.output_variable] = error
+        self.output[self.output_variable].attrs[
+            "description"
+        ] = f"Calculated SAS error using method '{self.method}'"
+
+        return self
+
 
 
 class ModelSelectMostProbable(PipelineOp):
@@ -1411,42 +1435,3 @@
             dims=[self.sample_dim]
         )
         return self
-=======
-class EstimateSASError(PipelineOp):
-    """Estimate the error in measured intensity from a 1D SAS curve"""
-    def __init__(self, input_variable, output_variable, method='percent',percent_error=0.05,name='EstimateSASError'):
-        super().__init__(name=name, input_variable=input_variable, output_variable=output_variable)
-        self.method = method
-        self.percent_error = percent_error
-
-    def calculate(self, dataset: xr.Dataset) -> Self:
-        """Apply this `PipelineOp` to the supplied `xarray.dataset`"""
-        data1 = self._get_variable(dataset)
-        
-        if self.method=='percent':
-            error = data1.pipe(lambda x: x*self.percent_error)
-        elif self.method=='sqrt':
-            error = data1.pipe(np.sqrt)
-        else:
-            raise ValueError('Estimation method must be one of: percent, sqrt')
-            
-        self.output[self.output_variable] = error
-        self.output[self.output_variable].attrs[
-            "description"
-        ] = f"Calculated SAS error using method '{self.method}'"
-
-        return self
-
-
-
-
-
-
-
-
-
-
-
-    
-        
->>>>>>> 0bbb7225
